from typing import Optional, Union
import random

import config as cf
import cube_math as cm
from model import TankModel, GameState, GameMap

"""
This Module contents game logic only, it does not store any data.
"""

class VehicleFactory:
    @staticmethod
    def build(spec: tuple[int, "TankModel"]) -> "Vehicle":
        """
        instantiates vehicles of given spec
        :param spec: tuple(vehicle_id (coordinates, vehicle_type))
        :return: Vehicle of proper type
        """
        match spec[-1].vehicle_type:
            case "medium_tank":
                return MediumTank(spec)
            case "light_tank":
                return LightTank(spec)
            case "heavy_tank":
                return HeavyTank(spec)
            case "at_spg":
                return AtSpg(spec)
            case "spg":
                return Spg(spec)


class Vehicle:
    """
    Superclass for all vehicle types implements most common vehicle strategy, and vehicle actions
    """
    def __init__(self,  spec: tuple[int, "TankModel"]):
        self.id = spec[0]
        self.model = spec[-1]
        self.sp = cf.SPEED_POINTS[self.model.vehicle_type]
        self.max_shoot_range = cf.MAX_RANGE[self.model.vehicle_type]
        self.min_range = cf.MIN_RANGE[self.model.vehicle_type]
        self.damage = cf.DAMAGE[self.model.vehicle_type]
        self.priority = None

    def refresh_model(self, state: "GameState") -> None:
        """
        Refreshes tank model using game state
        :param state: GameState object
        :return: None
        """
        self.model = state.our_tanks[self.id]

    def cells_in_range(self) -> set[tuple[int, int, int]]:
        """
        Returns cells in shooting range of tank
        :return: set of cells
        """
        return cm.in_radius_excl(self.model.coordinates, self.min_range, self.max_shoot_range
                                 + self.model.shoot_range_bonus)

    def targets_in_range(self, state: "GameState", map_:"GameMap") -> Union[set, set[tuple[int, int, int]]]:
        """
        Returns cells with non-neutral player tanks that are in range of current tank
        :param state: GameState obj
        :return: set of cells
        """
        return self.cells_in_range().intersection(state.get_agressive_cells())

    def shoot(self, target: tuple[int, int, int]) -> tuple[str, dict]:
        """
        Produces SHOOT action with self.id and target cell
        :param target: cell with enemy tank
        :return: Python obj SHOOT action
        """
        return "SHOOT", {"vehicle_id": self.id, "target": {"x": target[0], "y": target[1], "z": target[2]}}

    def move(self, cell: tuple[int, int, int]) -> tuple[str, dict]:
        """
        Produces MOVE action with self.id and target cell
        :param cell: empty cell in moving range
        :return: Pyhon obj MOVE action
        """
        return "MOVE", {"vehicle_id": self.id, "target": {"x": cell[0], "y": cell[1], "z": cell[2]}}

    def choose_target(self, targets: set[tuple[int, int, int]], state: "GameState") -> tuple[int, int, int]:
        """
        Choose target from given set of available targets, according to given GameState
        :param targets: set of available targets
        :param state: GameState obj
        :param map_: GameMap obj
        :return: target cell
        """
        for target in targets:
            if state.agressive_tanks[target] <= self.damage:
                return target
        return targets.pop()

    def make_turn(self, state: "GameState", map_: "GameMap") -> Optional[tuple[str, dict]]:
        """
        Main method to provide vehicle action, returns Python obj with SHOOT or MOVE action | None
        :param state: GameState obj
        :param map_: MapState obj
        :return: Python obj action
        """
        self.refresh_model(state)
<<<<<<< HEAD
        if self.model.hp <= 0:
            return None
        targets = self.targets_in_range(state)
=======
        targets = self.targets_in_range(state, map_)
>>>>>>> 5ab14790
        if targets:
            target = self.choose_target(targets, state)
            return self.shoot(target)
        self.set_priority(state, map_)
        if self.priority:
            return self.move_to_priority(map_, state)

    def set_priority(self, state: "GameState", map_: "GameMap") -> None:
        """
        Method set priority cell to move for current vehicle, according to game situation
        :param state: GameState obj
        :param map_: GameMap obj
        :return: None
        """
        is_in_base = self.model.coordinates in map_.base
        if is_in_base:
            self.priority = None
            return
        our_tanks_in_base = state.get_our_tanks_cells().intersection(map_.base)
        empty_base_cells = map_.base.difference(state.tank_cells)
        if empty_base_cells and len(our_tanks_in_base) < 2:
            self.priority = empty_base_cells.pop()
        if self.priority is None or self.priority == self.model.coordinates:
            self.priority = random.choice(list(map_.available_cells.difference(map_.base).difference(state.tank_cells)))

    def move_to_priority(self, map_: "GameMap", state: "GameState") -> Optional[tuple[str, dict]]:
        """
        Method finds path to priority, and call move action with reachable empty cell on the path to priority,
        according to current game situation
        :param map_: GameMap obj
        :param state: GameState obj
        :return:
        """
        step_cell = None
        path_to_priority = cm.a_star(map_.available_cells, self.model.coordinates, self.priority)
        speed_points = self.sp
        if speed_points >= len(path_to_priority):
            step_cell = path_to_priority[-1]
        else:
            while speed_points:
                if not(path_to_priority[speed_points - 1] in state.tank_cells):
                    step_cell = path_to_priority[speed_points - 1]
                    break
                speed_points -= 1
        if step_cell and not(step_cell in state.tank_cells):
            return self.move(step_cell)


class MediumTank(Vehicle):
    def __init__(self, spec: tuple[int, "TankModel"]):
        super().__init__(spec)


class LightTank(Vehicle):
    def __init__(self, spec: tuple[int, "TankModel"]):
        super().__init__(spec)


class HeavyTank(Vehicle):
    def __init__(self, spec: tuple[int, "TankModel"]):
        super().__init__(spec)


class AtSpg(Vehicle):
    def __init__(self, spec: tuple[int, "TankModel"]):
        super().__init__(spec)

    def targets_in_range(self, state: "GameState", map_: "GameMap") -> Union[set, set[tuple[int, int, int]]]:
        """
        Overloads shooting mechanic for atSPG, return set of cells on available directions
        that contains agressive tanks and does not contain neutral or friendly tanks
        :param state: GameState obj
        :param map_: GameMap obj
        :return: set of cells, or empty set
        """
        targets = set()
        neutral_tanks = state.tank_cells.difference(state.get_agressive_cells())
        for direction in self.range_exclude_walls(map_, self.cells_in_range()):
            if not direction.intersection(neutral_tanks) and direction.intersection(state.get_agressive_cells()):
                targets.union(direction)
        return targets

    def choose_target(self, targets: set[tuple[int, int, int]],
                      state: "GameState") -> tuple[int, int, int]:
        """
        Choose direction with maximum number of available targets
        :param targets: list that contains sets of cells, each set - direction
        :param state: GameState obj
        :return: cell to shoot
        """
        return max([targets.intersection(direction) for direction in self.cells_in_range()], key=len).pop()

    def range_exclude_walls(self, map_: "GameMap", directions: list[set[tuple[int, int, int]]]
                            ) -> list[set[tuple[int, int, int]]]:
        """
        Exclude cells that are behind the obstackles from atSPG shoot directions
        :param map_: GameMap obj
        :param directions: list with sets of cells in directions which atSPG can shoot
        :return: list that contains sets of cells, each set - direction which atSPG can shoot, depending on obstacles
        """
        new_directions = []
        for direction in directions:
            if direction.intersection(map_.obstacles):
                list_direction = list(direction)
                list_direction.sort(key=lambda x: cm.cube_distance(self.model.coordinates, x))
                current_direction = set()
                for cell in list_direction:
                    if cell in map_.obstacles:
                        break
                    current_direction.add(cell)
                new_directions.append(current_direction)
            else:
                new_directions.append(direction)
        return new_directions

    def cells_in_range(self) -> list[set[tuple[int, int, int]]]:
        """
        returns directions which atSPG can shoot, does not take into account obstacles
        :return: list with sets of cells
        """
        return cm.normal_directions(self.model.coordinates, self.max_shoot_range + self.model.shoot_range_bonus)


class Spg(Vehicle):
    def __init__(self, spec: tuple[int, "TankModel"]):
        super().__init__(spec)<|MERGE_RESOLUTION|>--- conflicted
+++ resolved
@@ -104,13 +104,7 @@
         :return: Python obj action
         """
         self.refresh_model(state)
-<<<<<<< HEAD
-        if self.model.hp <= 0:
-            return None
-        targets = self.targets_in_range(state)
-=======
         targets = self.targets_in_range(state, map_)
->>>>>>> 5ab14790
         if targets:
             target = self.choose_target(targets, state)
             return self.shoot(target)
